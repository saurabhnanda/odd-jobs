{-# LANGUAGE RankNTypes #-}
{-# LANGUAGE FlexibleContexts #-}

module OddJobs.ConfigBuilder where

import OddJobs.Types
import Database.PostgreSQL.Simple as PGS
import Data.Pool
import Control.Monad.Logger (LogLevel(..), LogStr, toLogStr)
import Data.Text (Text)
import Lucid (Html, toHtml, class_, div_, span_, br_, button_, a_, href_, onclick_)
import Data.Maybe (fromMaybe)
import Data.List as DL
import Data.Aeson as Aeson hiding (Success)
import qualified Data.Text as T
import qualified Data.HashMap.Lazy as HM
import GHC.Generics
import Data.Proxy (Proxy(..))
import Generics.Deriving.ConNames
import Control.Monad
import Data.String.Conv
import GHC.Exts (toList)
import qualified Data.ByteString as BS
import UnliftIO (MonadUnliftIO, withRunInIO, bracket, liftIO)
import qualified System.Log.FastLogger as FLogger


-- | This function gives you a 'Config' with a bunch of sensible defaults
-- already applied. It requires the bare minimum configuration parameters that
-- this library cannot assume on your behalf.
--
-- It makes a few __important assumptions__ about your 'jobPayload 'JSON, which
-- are documented in 'defaultJobType'.
mkConfig :: (LogLevel -> LogEvent -> IO ())
         -- ^ "Structured logging" function. Ref: 'cfgLogger'
         -> TableName
         -- ^ DB table which holds your jobs (resource table name will be generated). Ref: 'cfgTableNames'
         -> Pool Connection
         -- ^ DB connection-pool to be used by job-runner. Ref: 'cfgDbPool'
         -> ConcurrencyControl
         -- ^ Concurrency configuration. Ref: 'cfgConcurrencyControl'
         -> (Job -> IO ())
         -- ^ The actual "job runner" which contains your application code. Ref: 'cfgJobRunner'
         -> (Config -> Config)
         -- ^ A function that allows you to modify the \"interim config\". The
         -- \"interim config\" will cotain a bunch of in-built default config
         -- params, along with the config params that you\'ve just provided
         -- (i.e. logging function, table name, DB pool, etc). You can use this
         -- function to override values in the \"interim config\". If you do not
         -- wish to modify the \"interim config\" just pass 'Prelude.id' as an
         -- argument to this parameter. __Note:__ it is strongly recommended
         -- that you __do not__ modify the generated 'Config' outside of this
         -- function, unless you know what you're doing.
         -> Config
         -- ^ The final 'Config' that can be used to start various job-runners
mkConfig logger tname =
  mkResourceConfig logger (simpleTableNames tname)

-- | This function gives you a 'Config' with a bunch of sensible defaults
-- already applied, but it allows the specification of all database table
-- names.. It requires the bare minimum of other configuration parameters that
-- this library cannot assume on your behalf.
--
-- It makes a few __important assumptions__ about your 'jobPayload 'JSON, which
-- are documented in 'defaultJobType'.
mkResourceConfig :: (LogLevel -> LogEvent -> IO ())
                 -- ^ "Structured logging" function. Ref: 'cfgLogger'
                 -> TableNames
                 -- ^ DB tables which hold your jobs and resources
                 -> Pool Connection
                 -- ^ DB connection-pool to be used by job-runner. Ref: 'cfgDbPool'
                 -> ConcurrencyControl
                 -- ^ Concurrency configuration. Ref: 'cfgConcurrencyControl'
                 -> (Job -> IO ())
                 -- ^ The actual "job runner" which contains your application code. Ref: 'cfgJobRunner'
                 -> (Config -> Config)
                 -- ^ A function that allows you to modify the \"interim config\". The
                 -- \"interim config\" will cotain a bunch of in-built default config
                 -- params, along with the config params that you\'ve just provided
                 -- (i.e. logging function, table name, DB pool, etc). You can use this
                 -- function to override values in the \"interim config\". If you do not
                 -- wish to modify the \"interim config\" just pass 'Prelude.id' as an
                 -- argument to this parameter. __Note:__ it is strongly recommended
                 -- that you __do not__ modify the generated 'Config' outside of this
                 -- function, unless you know what you're doing.
                 -> Config
                 -- ^ The final 'Config' that can be used to start various job-runners
mkResourceConfig logger tnames dbpool ccControl jrunner configOverridesFn =
  let cfg = configOverridesFn $ Config
            { cfgPollingInterval = defaultPollingInterval
            , cfgOnJobSuccess = (const $ pure ())
            , cfgOnJobFailed = []
            , cfgJobRunner = jrunner
            , cfgLogger = logger
            , cfgDbPool = dbpool
            , cfgOnJobStart = (const $ pure ())
            , cfgDefaultMaxAttempts = 10
<<<<<<< HEAD
            , cfgTableNames = simpleTableNames tname
=======
            , cfgTableNames = tnames
>>>>>>> bb06cdfb
            , cfgOnJobTimeout = (const $ pure ())
            , cfgConcurrencyControl = ccControl
            , cfgDefaultResourceLimit = 1
            , cfgPidFile = Nothing
            , cfgJobType = defaultJobType
            , cfgDefaultJobTimeout = Seconds 600
            , cfgJobToHtml = defaultJobToHtml (cfgJobType cfg)
            , cfgAllJobTypes = (defaultDynamicJobTypes (cfgTableNames cfg) (cfgJobTypeSql cfg))
            , cfgJobTypeSql = defaultJobTypeSql
            }
  in cfg


-- | If you aren't interested in structured logging, you can use this function
-- to emit plain-text logs (or define your own).
defaultLogStr :: (Job -> Text)
              -> LogLevel
              -> LogEvent
              -> LogStr
defaultLogStr jobTypeFn logLevel logEvent =
  (toLogStr $ show logLevel) <> " | " <> str
  where
    jobToLogStr job@Job{jobId} =
      "JobId=" <> (toLogStr $ show jobId) <> " JobType=" <> (toLogStr $ jobTypeFn job)

    str = case logEvent of
      LogJobStart j ->
        "Started | " <> jobToLogStr j
      LogJobFailed j e fm t ->
        let tag = case fm of
                    FailWithRetry -> "Failed (retry)"
                    FailPermanent -> "Failed (permanent)"
        in tag <> " | " <> jobToLogStr j <> " | runtime=" <> (toLogStr $ show t) <> " | error=" <> (toLogStr $ show e)
      LogJobSuccess j t ->
        "Success | " <> (jobToLogStr j) <> " | runtime=" <> (toLogStr $ show t)
      LogJobTimeout j@Job{jobLockedAt, jobLockedBy} ->
        "Timeout | " <> jobToLogStr j <> " | lockedBy=" <> (toLogStr $ maybe  "unknown" unJobRunnerName jobLockedBy) <>
        " lockedAt=" <> (toLogStr $ maybe "unknown" show jobLockedAt)
      LogPoll ->
        "Polling jobs table"
      LogWebUIRequest ->
        "WebUIRequest (TODO: Log the actual request)"
      LogText t ->
        toLogStr t

defaultJobToHtml :: (Job -> Text)
                 -> [Job]
                 -> IO [Html ()]
defaultJobToHtml jobType js =
  pure $ DL.map jobToHtml js
  where
    jobToHtml :: Job -> Html ()
    jobToHtml j = do
      div_ [ class_ "job" ] $ do
        div_ [ class_ "job-type" ] $ do
          toHtml $ jobType j
        div_ [ class_ "job-payload" ] $ do
          defaultPayloadToHtml $ defaultJobContent $ jobPayload j
        case jobLastError j of
          Nothing -> mempty
          Just e -> do
            div_ [ class_ "job-error collapsed" ] $ do
              a_ [ href_ "javascript: void(0);", onclick_ "toggleError(this)" ] $ do
                span_ [ class_ "badge badge-secondary error-expand" ] "+ Last error"
                span_ [ class_ "badge badge-secondary error-collapse d-none" ] "- Last error"
              " "
              defaultErrorToHtml e


defaultErrorToHtml :: Value -> Html ()
defaultErrorToHtml e =
  case e of
    Aeson.String s -> handleLineBreaks s
    Aeson.Bool b -> toHtml $ show b
    Aeson.Number n -> toHtml $ show n
    Aeson.Null -> toHtml ("(null)" :: Text)
    Aeson.Object o -> toHtml $ show o -- TODO: handle this properly
    Aeson.Array a -> toHtml $ show a -- TODO: handle this properly
  where
    handleLineBreaks s = do
      forM_ (T.splitOn "\n" s) $ \x -> do
        toHtml x
        br_ []

defaultJobContent :: Value -> Value
defaultJobContent v = case v of
  Aeson.Object o -> case HM.lookup "contents" o of
    Nothing -> v
    Just c -> c
  _ -> v

defaultPayloadToHtml :: Value -> Html ()
defaultPayloadToHtml v = case v of
  Aeson.Object o -> do
    toHtml ("{ " :: Text)
    forM_ (HM.toList o) $ \(k, v2) -> do
      span_ [ class_ " key-value-pair " ] $ do
        span_ [ class_ "key" ] $ toHtml $ k <> ":"
        span_ [ class_ "value" ] $ defaultPayloadToHtml v2
    toHtml (" }" :: Text)
  Aeson.Array a -> do
    toHtml ("[" :: Text)
    forM_ (toList a) $ \x -> do
      defaultPayloadToHtml x
      toHtml (", " :: Text)
    toHtml ("]" :: Text)
  Aeson.String t -> toHtml t
  Aeson.Number n -> toHtml $ show n
  Aeson.Bool b -> toHtml $ show b
  Aeson.Null -> toHtml ("null" :: Text)

defaultJobTypeSql :: PGS.Query
defaultJobTypeSql = "payload->>'tag'"

defaultConstantJobTypes :: forall a . (Generic a, ConNames (Rep a))
                         => Proxy a
                         -> AllJobTypes
defaultConstantJobTypes _ =
  AJTFixed $ DL.map toS $ conNames (undefined :: a)

defaultDynamicJobTypes :: TableNames
                       -> PGS.Query
                       -> AllJobTypes
defaultDynamicJobTypes tnames jobTypeSql = AJTSql $ \conn -> do
  fmap (DL.map ((fromMaybe "(unknown)") . fromOnly)) $ PGS.query_ conn $
    "select distinct(" <> jobTypeSql <> ") from " <> tnJob tnames <> " order by 1 nulls last"

-- | This makes __two important assumptions__. First, this /assumes/ that jobs
-- in your app are represented by a sum-type. For example:
--
-- @
-- data MyJob = SendWelcomeEmail Int
--            | SendPasswordResetEmail Text
--            | SetupSampleData Int
-- @
--
-- Second, it /assumes/ that the JSON representatin of this sum-type is
-- "tagged". For example, the following...
--
-- > let pload = SendWelcomeEmail 10
--
-- ...when converted to JSON, would look like...
--
-- > {"tag":"SendWelcomeEmail", "contents":10}
--
-- It uses this assumption to extract the "job type" from a 'Data.Aeson.Value'
-- (which would be @SendWelcomeEmail@ in the example given above). This is used
-- in logging and the admin UI.
--
-- Even if tihs assumption is violated, the job-runner /should/ continue to
-- function. It's just that you won't get very useful log messages.
--
-- __Note:__ If your job payload does not conform to the structure described
-- above, please read the section on [customising the job payload's
-- structure](https://www.haskelltutorials.com/odd-jobs/guide.html#custom-payload-structure)
-- in the implementation guide.
defaultJobType :: Job -> Text
defaultJobType Job{jobPayload} =
  case jobPayload of
    Aeson.Object hm -> case HM.lookup "tag" hm of
      Just (Aeson.String t) -> t
      _ -> "unknown"
    _ -> "unknown"


-- | As the name says. Ref: 'cfgPollingInterval'
defaultPollingInterval :: Seconds
defaultPollingInterval = Seconds 5

-- | Convenience function to create a DB connection-pool with some sensible
-- defaults. Please see the source-code of this function to understand what it's
-- doing.
withConnectionPool :: (MonadUnliftIO m)
                   => Either BS.ByteString PGS.ConnectInfo
                   -> (Pool PGS.Connection -> m a)
                   -> m a
withConnectionPool connConfig action = withRunInIO $ \runInIO -> do
  bracket poolCreator destroyAllResources (runInIO . action)
  where
    poolCreator = liftIO $
      case connConfig of
        Left connString ->
          createPool (PGS.connectPostgreSQL connString) PGS.close 1 (fromIntegral $ 2 * (unSeconds defaultPollingInterval)) 8
        Right connInfo ->
          createPool (PGS.connect connInfo) PGS.close 1 (fromIntegral $ 2 * (unSeconds defaultPollingInterval)) 8

-- | A convenience function to help you define a timed-logger with some sensible
-- defaults.
defaultTimedLogger :: FLogger.TimedFastLogger
                   -> (LogLevel -> LogEvent -> LogStr)
                   -> LogLevel
                   -> LogEvent
                   -> IO ()
defaultTimedLogger logger logStrFn logLevel logEvent =
  if logLevel == LevelDebug
  then pure ()
  else logger $ \t -> (toLogStr t) <> " | " <>
                      (logStrFn logLevel logEvent) <>
                      "\n"


defaultJsonLogEvent :: LogEvent -> Aeson.Value
defaultJsonLogEvent logEvent =
  case logEvent of
    LogJobStart job ->
      Aeson.object [ "tag" Aeson..= ("LogJobStart" :: Text)
                   , "contents" Aeson..= (defaultJsonJob job) ]
    LogJobSuccess job runTime ->
      Aeson.object [ "tag" Aeson..= ("LogJobSuccess" :: Text)
                   , "contents" Aeson..= (defaultJsonJob job, runTime) ]
    LogJobFailed job e fm runTime ->
      Aeson.object [ "tag" Aeson..= ("LogJobFailed" :: Text)
                   , "contents" Aeson..= (defaultJsonJob job, show e, defaultJsonFailureMode fm, runTime) ]
    LogJobTimeout job ->
      Aeson.object [ "tag" Aeson..= ("LogJobTimeout" :: Text)
                   , "contents" Aeson..= (defaultJsonJob job) ]
    LogPoll ->
      Aeson.object [ "tag" Aeson..= ("LogJobPoll" :: Text)]
    LogWebUIRequest ->
      Aeson.object [ "tag" Aeson..= ("LogWebUIRequest" :: Text)]
    LogText t ->
      Aeson.object [ "tag" Aeson..= ("LogText" :: Text)
                   , "contents" Aeson..= t ]

defaultJsonJob :: Job -> Aeson.Value
defaultJsonJob job = genericToJSON Aeson.defaultOptions job

defaultJsonFailureMode :: FailureMode -> Aeson.Value
defaultJsonFailureMode fm = genericToJSON Aeson.defaultOptions fm<|MERGE_RESOLUTION|>--- conflicted
+++ resolved
@@ -95,11 +95,7 @@
             , cfgDbPool = dbpool
             , cfgOnJobStart = (const $ pure ())
             , cfgDefaultMaxAttempts = 10
-<<<<<<< HEAD
-            , cfgTableNames = simpleTableNames tname
-=======
             , cfgTableNames = tnames
->>>>>>> bb06cdfb
             , cfgOnJobTimeout = (const $ pure ())
             , cfgConcurrencyControl = ccControl
             , cfgDefaultResourceLimit = 1
